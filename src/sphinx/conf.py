--- conflicted
+++ resolved
@@ -9,11 +9,7 @@
 
 project = 'sbt'
 version = '0.13'
-<<<<<<< HEAD
-release = '0.13.0'
-=======
 release = '0.13.0-RC1'
->>>>>>> 03615641
 scalaVersion = "2.10"
 scalaRelease = "2.10.2"
 

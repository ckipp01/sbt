--- conflicted
+++ resolved
@@ -91,11 +91,7 @@
     - name: Coursier cache
       uses: coursier/cache-action@v6
     - name: Cache sbt
-<<<<<<< HEAD
       uses: actions/cache@v3
-=======
-      uses: actions/cache@v3.0.5
->>>>>>> 1f29c905
       with:
         path: ~/.sbt
         key: ${{ runner.os }}-sbt-cache-${{ hashFiles('**/*.sbt') }}-${{ hashFiles('project/build.properties') }}

--- conflicted
+++ resolved
@@ -26,11 +26,7 @@
     semanticdbEnabled := SysProp.semanticdb,
     semanticdbIncludeInJar := false,
     semanticdbOptions := List(),
-<<<<<<< HEAD
-    semanticdbVersion := "4.5.4"
-=======
     semanticdbVersion := "4.5.9"
->>>>>>> 290925fd
   )
 
   override lazy val projectSettings: Seq[Def.Setting[_]] = Seq(

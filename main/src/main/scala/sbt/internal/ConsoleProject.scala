--- conflicted
+++ resolved
@@ -43,15 +43,6 @@
     val imports = BuildUtil.getImports(unit.unit) ++ BuildUtil.importAll(bindings.map(_._1))
     val importString = imports.mkString("", ";\n", ";\n\n")
     val initCommands = importString + extra
-<<<<<<< HEAD
-    // TODO - Hook up dsl classpath correctly...
-    (new Console(compiler))(
-      unit.classpath,
-      options,
-      initCommands,
-      cleanupCommands
-    )(Some(unit.loader), bindings).get
-=======
 
     JLine.usingTerminal { _ =>
       // TODO - Hook up dsl classpath correctly...
@@ -60,10 +51,9 @@
         options,
         initCommands,
         cleanupCommands
-      )(Some(unit.loader), bindings)
+      )(Some(unit.loader), bindings).get
     }
     ()
->>>>>>> 2c0b9533
   }
 
   /** Conveniences for consoleProject that shouldn't normally be used for builds. */

--- conflicted
+++ resolved
@@ -40,14 +40,8 @@
   val scalaCompiler = Def.setting { "org.scala-lang" % "scala-compiler" % scalaVersion.value }
   val scalaReflect = Def.setting { "org.scala-lang" % "scala-reflect" % scalaVersion.value }
 
-<<<<<<< HEAD
-  val scalaCheck = "org.scalacheck" %% "scalacheck" % "1.13.4" % Test
-  val scalaTest  = "org.scalatest"  %% "scalatest"  % "3.0.1"  % Test
-
-=======
-  val scalaCheck = "org.scalacheck" %% "scalacheck" % "1.14.0"
-  val scalatest = "org.scalatest" %% "scalatest" % "3.0.5"
->>>>>>> d40517b8
+  val scalaCheck = "org.scalacheck" %% "scalacheck" % "1.14.0" % Test
+  val scalaTest  = "org.scalatest"  %% "scalatest"  % "3.0.5" % Test
   val parserCombinator211 = "org.scala-lang.modules" %% "scala-parser-combinators" % "1.0.4"
 
   val sjsonnew = Def.setting {

package sbt.compiler.javac

import java.io.{ File, PrintWriter }

import sbt.{ LoggerWriter, Level, Logger }
import xsbti.Reporter
import xsbti.compile.{ ScalaInstance, ClasspathOptions }

/**
 * Helper methods for trying to run the java toolchain out of our own classloaders.
 */
object LocalJava {
  private[this] val javadocClass = "com.sun.tools.javadoc.Main"

  private[this] def javadocMethod =
    try {
      Option(Class.forName(javadocClass).getDeclaredMethod("execute", classOf[String], classOf[PrintWriter], classOf[PrintWriter], classOf[PrintWriter], classOf[String], classOf[Array[String]]))
    } catch {
      case e @ (_: ClassNotFoundException | _: NoSuchMethodException) => None
    }

  /** True if we can call a forked Javadoc. */
  def hasLocalJavadoc: Boolean = javadocMethod.isDefined

  /** A mechanism to call the javadoc tool via reflection. */
  private[javac] def unsafeJavadoc(args: Array[String], err: PrintWriter, warn: PrintWriter, notice: PrintWriter): Int = {
    javadocMethod match {
      case Some(m) =>
        System.err.println("Running javadoc tool!")
        m.invoke(null, "javadoc", err, warn, notice, "com.sun.tools.doclets.standard.Standard", args).asInstanceOf[java.lang.Integer].intValue
      case _ =>
        System.err.println("Unable to reflectively invoke javadoc, cannot find it on the current classloader!")
        -1
    }
  }
}
/** Implementation of javadoc tool which attempts to run it locally (in-class). */
final class LocalJavadoc() extends Javadoc {
  override def run(sources: Seq[File], options: Seq[String])(implicit log: Logger, reporter: Reporter): Boolean = {
    val cwd = new File(new File(".").getAbsolutePath).getCanonicalFile
    val (jArgs, nonJArgs) = options.partition(_.startsWith("-J"))
    val allArguments = nonJArgs ++ sources.map(_.getAbsolutePath)
    val javacLogger = new JavacLogger(log, reporter, cwd)
    val warnOrError = new PrintWriter(new ProcessLoggerWriter(javacLogger, Level.Error))
    val infoWriter = new PrintWriter(new ProcessLoggerWriter(javacLogger, Level.Info))
    var exitCode = -1
    try {
      exitCode = LocalJava.unsafeJavadoc(allArguments.toArray, warnOrError, warnOrError, infoWriter)
    } finally {
      warnOrError.close()
      infoWriter.close()
      javacLogger.flush(exitCode)
    }
    // We return true or false, depending on success.
    exitCode == 0
  }
}

/** An implementation of compiling java which delegates to the JVM resident java compiler. */
final class LocalJavaCompiler(compiler: javax.tools.JavaCompiler) extends JavaCompiler {
  override def run(sources: Seq[File], options: Seq[String])(implicit log: Logger, reporter: Reporter): Boolean = {
    import collection.JavaConverters._
    val logger = new LoggerWriter(log)
    val logWriter = new PrintWriter(logger)
    log.debug("Attempting to call " + compiler + " directly...")
    val diagnostics = new DiagnosticsReporter(reporter)
    val fileManager = compiler.getStandardFileManager(diagnostics, null, null)
    val jfiles = fileManager.getJavaFileObjectsFromFiles(sources.asJava)
<<<<<<< HEAD

    // Local Java compiler doesn't accept `-J<flag>` options. We emit a warning if we find
    // such options and don't pass them to the compiler.
    val (invalidOptions, cleanedOptions) = options partition (_ startsWith "-J")
    if (invalidOptions.nonEmpty) {
      log.warn("Javac is running in 'local' mode. These flags have been removed:")
      log.warn(invalidOptions.mkString("\t", ", ", ""))
    }
    compiler.getTask(logWriter, fileManager, diagnostics, cleanedOptions.asJava, null, jfiles).call()
=======
    val success = compiler.getTask(logWriter, fileManager, diagnostics, options.asJava, null, jfiles).call()
    // The local compiler may report a successful compilation even though there are errors (e.g. encoding problems in the
    // source files). In a similar situation, command line javac reports a failed compilation. To have the local java compiler
    // stick to javac's behavior, we report a failed compilation if there have been errors.
    success && !diagnostics.hasErrors
>>>>>>> 22262307
  }
}<|MERGE_RESOLUTION|>--- conflicted
+++ resolved
@@ -66,7 +66,6 @@
     val diagnostics = new DiagnosticsReporter(reporter)
     val fileManager = compiler.getStandardFileManager(diagnostics, null, null)
     val jfiles = fileManager.getJavaFileObjectsFromFiles(sources.asJava)
-<<<<<<< HEAD
 
     // Local Java compiler doesn't accept `-J<flag>` options. We emit a warning if we find
     // such options and don't pass them to the compiler.
@@ -75,13 +74,11 @@
       log.warn("Javac is running in 'local' mode. These flags have been removed:")
       log.warn(invalidOptions.mkString("\t", ", ", ""))
     }
-    compiler.getTask(logWriter, fileManager, diagnostics, cleanedOptions.asJava, null, jfiles).call()
-=======
-    val success = compiler.getTask(logWriter, fileManager, diagnostics, options.asJava, null, jfiles).call()
+    val success = compiler.getTask(logWriter, fileManager, diagnostics, cleanedOptions.asJava, null, jfiles).call()
+
     // The local compiler may report a successful compilation even though there are errors (e.g. encoding problems in the
     // source files). In a similar situation, command line javac reports a failed compilation. To have the local java compiler
     // stick to javac's behavior, we report a failed compilation if there have been errors.
     success && !diagnostics.hasErrors
->>>>>>> 22262307
   }
 }